--- conflicted
+++ resolved
@@ -3,563 +3,5 @@
 
 from server.__main__ import main
 
-<<<<<<< HEAD
-=======
-Deps: Pillow, inky
-"""
-
-import io
-import os
-import re
-import sys
-import json
-import time
-import html
-import mimetypes
-import threading
-from datetime import datetime, timedelta
-from pathlib import Path
-from urllib.parse import urlparse, parse_qs, unquote
-from http.server import ThreadingHTTPServer, BaseHTTPRequestHandler
-
-# ---------- Config ----------
-HOST = "0.0.0.0"
-PORT = 8080
-BASE_DIR = Path(__file__).resolve().parent
-TEMPLATE_DIR = BASE_DIR / "templates"
-STATIC_DIR = BASE_DIR / "static"
-IMAGE_DIR = Path("/image")  # can be a symlink to ~/photoframe/images
-
-mimetypes.add_type("application/javascript", ".js")
-mimetypes.add_type("text/css", ".css")
-ALLOWED_EXT = {".jpg", ".jpeg", ".png", ".gif", ".webp"}
-
-# If your panel is mounted upside down, set True
-ROTATE_180_ON_DISPLAY = False
-
-# ---------- Deps ----------
-try:
-    from PIL import Image, ImageOps, ImageDraw, ImageFont
-except Exception as e:
-    print("ERROR: Pillow (PIL) is required:", e, file=sys.stderr)
-    sys.exit(1)
-
-# Pimoroni boilerplate, exactly as in the guide
-try:
-    from inky.auto import auto
-    inky_display = auto()
-except Exception as e:
-    print("ERROR: inky library is required and the display must be connected:", e, file=sys.stderr)
-    sys.exit(1)
-
-# ---------- Inky init ----------
-INKY_LOCK = threading.Lock()
-try:
-    DISP_W, DISP_H = inky_display.width, inky_display.height
-    # Force landscape numbers for preprocessing and storage
-    if DISP_W < DISP_H:
-        DISP_W, DISP_H = DISP_H, DISP_W  # expected 800x480 for the 7.3"
-    DISPLAY_READY = True
-except Exception as e:
-    print("ERROR: Could not initialize Inky display:", e, file=sys.stderr)
-    DISPLAY_READY = False
-    DISP_W, DISP_H = 800, 480  # fallback for preprocessing
-
-# ---------- State ----------
-STATE_LOCK = threading.RLock()
-CAROUSEL_RUNNING = False
-CAROUSEL_MINUTES = 5
-CAROUSEL_THREAD = None
-CAROUSEL_STOP_EVENT = threading.Event()
-CURRENT_INDEX = -1
-NEXT_SWITCH_AT = None  # datetime or None
-
-# ---------- Utils ----------
-def ensure_dirs():
-    try:
-        IMAGE_DIR.mkdir(parents=True, exist_ok=True)
-    except PermissionError:
-        print(f"ERROR: Cannot create {IMAGE_DIR}. Check permissions.", file=sys.stderr)
-        sys.exit(1)
-
-def list_images_sorted():
-    files = []
-    if IMAGE_DIR.exists():
-        for p in IMAGE_DIR.iterdir():
-            if p.is_file() and p.suffix.lower() in ALLOWED_EXT.union({".jpg"}):
-                files.append(p)
-    return sorted(files, key=lambda p: p.name.lower())
-
-def safe_slug(name: str) -> str:
-    base = os.path.basename(name)
-    base = re.sub(r"\s+", "_", base)
-    base = re.sub(r"[^A-Za-z0-9._-]", "", base)
-    return base or "image"
-
-def now_iso():
-    return datetime.now().isoformat(timespec="seconds")
-
-def parse_multipart_files(rfile, headers, max_bytes=200 * 1024 * 1024):
-    """
-    Minimal multipart/form-data parser for multiple 'file' fields.
-    Returns list[(filename, BytesIO)]
-    """
-    ctype = headers.get("Content-Type", "")
-    if "multipart/form-data" not in ctype:
-        raise ValueError("Content-Type must be multipart/form-data")
-    m = re.search(r'boundary=([-\w\'()+_,./:=?]+)', ctype)
-    if not m:
-        raise ValueError("No multipart boundary")
-    boundary = m.group(1)
-    if boundary.startswith('"') and boundary.endswith('"'):
-        boundary = boundary[1:-1]
-    boundary = boundary.encode()
-
-    content_len = int(headers.get("Content-Length", "0"))
-    if content_len <= 0:
-        raise ValueError("Empty request body")
-    if content_len > max_bytes:
-        raise ValueError("Body too large")
-
-    data = rfile.read(content_len)
-    delimiter = b"--" + boundary
-    parts = data.split(delimiter)
-
-    out = []
-    total_size = 0
-    for part in parts:
-        if not part or part in (b"--\r\n", b"--"):
-            continue
-        try:
-            header_blob, body = part.split(b"\r\n\r\n", 1)
-        except ValueError:
-            continue
-        if body.endswith(b"\r\n"):
-            body = body[:-2]
-        if body.endswith(b"--"):
-            body = body[:-2]
-
-        headers_lines = header_blob.split(b"\r\n")
-        dispo = b""
-        for line in headers_lines:
-            if line.lower().startswith(b"content-disposition"):
-                dispo = line
-                break
-        if not dispo:
-            continue
-        disp_text = dispo.decode(errors="ignore")
-        if 'name="file"' not in disp_text:
-            continue
-        m2 = re.search(r'filename="([^"]+)"', disp_text)
-        if not m2:
-            continue
-        filename = m2.group(1)
-        total_size += len(body)
-        if total_size > max_bytes:
-            raise ValueError("Files too large in total")
-        out.append((filename, io.BytesIO(body)))
-
-    if not out:
-        raise ValueError("No files found in 'file' field")
-    return out
-
-def open_image_first_frame(buf: io.BytesIO) -> Image.Image:
-    buf.seek(0)
-    img = Image.open(buf)
-    try:
-        img = ImageOps.exif_transpose(img)
-    except Exception:
-        pass
-    if getattr(img, "is_animated", False):
-        try:
-            img.seek(0)
-        except Exception:
-            pass
-    return img
-
-def resize_fill_inky(img: Image.Image) -> Image.Image:
-    """
-    Crop-to-fill to DISP_W x DISP_H then resize.
-    We store already sized images to avoid work at display time.
-    """
-    tw, th = DISP_W, DISP_H
-    # Rotate source to landscape if needed
-    if img.width < img.height:
-        img = img.transpose(Image.Transpose.ROTATE_90)
-
-    target_ratio = tw / th
-    w, h = img.width, img.height
-    src_ratio = w / h
-
-    if src_ratio > target_ratio:
-        # too wide, crop sides
-        new_w = int(h * target_ratio)
-        left = (w - new_w) // 2
-        img = img.crop((left, 0, left + new_w, h))
-    else:
-        # too tall, crop top/bottom
-        new_h = int(w / target_ratio)
-        top = (h - new_h) // 2
-        img = img.crop((0, top, w, top + new_h))
-
-    return img.convert("RGB").resize((tw, th), Image.Resampling.LANCZOS)
-
-def save_image(img: Image.Image, original_name: str) -> Path:
-    name = safe_slug(original_name)
-    stem, _ext = os.path.splitext(name)
-    ts = time.strftime("%Y%m%d-%H%M%S")
-    final_name = f"{ts}_{stem}.jpg"
-    out_path = IMAGE_DIR / final_name
-    img.save(out_path, "JPEG", quality=90, optimize=True)
-    return out_path
-
-def display_on_inky(img: Image.Image):
-    """
-    Display exactly as in the Pimoroni guide style:
-      - Use the inky_display instance from auto()
-      - Prepare a PIL image, then call set_image + show
-    We still ensure size matches the panel.
-    """
-    if not DISPLAY_READY:
-        raise RuntimeError("Inky display not available")
-
-    # Ensure exact device size the same way as guide examples expect
-    # If your images are already sized at upload, this is a no-op.
-    need_w, need_h = inky_display.width, inky_display.height
-    rgb = img.convert("RGB")
-    if rgb.size != (need_w, need_h):
-        rgb = rgb.resize((need_w, need_h), Image.Resampling.LANCZOS)
-
-    if ROTATE_180_ON_DISPLAY:
-        rgb = rgb.transpose(Image.Transpose.ROTATE_180)
-
-    with INKY_LOCK:
-        inky_display.set_image(rgb)
-        inky_display.show()
-
-# ---------- Carousel ----------
-def carousel_worker():
-    global CURRENT_INDEX, NEXT_SWITCH_AT
-    while not CAROUSEL_STOP_EVENT.is_set():
-        with STATE_LOCK:
-            files = list_images_sorted()
-            if not files or not CAROUSEL_RUNNING:
-                NEXT_SWITCH_AT = None
-                break
-            if CURRENT_INDEX < 0 or CURRENT_INDEX >= len(files) - 1:
-                CURRENT_INDEX = 0
-            else:
-                CURRENT_INDEX += 1
-            path = files[CURRENT_INDEX]
-        try:
-            with open(path, "rb") as f:
-                img = Image.open(f)
-                img = ImageOps.exif_transpose(img).convert("RGB")
-            display_on_inky(img)
-        except Exception as e:
-            print(f"Display error for {path.name}: {e}", file=sys.stderr)
-        minutes = max(1, int(CAROUSEL_MINUTES))
-        NEXT_SWITCH_AT = datetime.now() + timedelta(minutes=minutes)
-        for _ in range(minutes * 60):
-            if CAROUSEL_STOP_EVENT.is_set() or not CAROUSEL_RUNNING:
-                return
-            time.sleep(1)
-
-def start_carousel(minutes: int):
-    global CAROUSEL_THREAD, CAROUSEL_RUNNING, CAROUSEL_MINUTES
-    with STATE_LOCK:
-        files = list_images_sorted()
-        if not files:
-            raise RuntimeError("No images in /image")
-        CAROUSEL_MINUTES = max(1, int(minutes))
-        if CAROUSEL_RUNNING:
-            stop_carousel()
-        CAROUSEL_RUNNING = True
-        CAROUSEL_STOP_EVENT.clear()
-        CAROUSEL_THREAD = threading.Thread(target=carousel_worker, daemon=True)
-        CAROUSEL_THREAD.start()
-
-def stop_carousel():
-    global CAROUSEL_RUNNING
-    with STATE_LOCK:
-        CAROUSEL_RUNNING = False
-        CAROUSEL_STOP_EVENT.set()
-
-# ---------- HTTP ----------
-class Handler(BaseHTTPRequestHandler):
-    server_version = "InkyPhotoframe/1.3"
-
-    def do_GET(self):
-        parsed = urlparse(self.path)
-        path = parsed.path
-
-        if path == "/" or path == "/index.html":
-            self._serve_template("index.html")
-            return
-
-        if path.startswith("/static/"):
-            self._serve_static(path)
-            return
-
-        if path in {"/status", "/api/status"}:
-            self._json_status()
-            return
-
-        if path in {"/list", "/api/images"}:
-            self._json_list()
-            return
-
-        if path.startswith("/image/"):
-            self._serve_image(path[len("/image/"):])
-            return
-
-        self._send_json({"ok": False, "error": "Not found"}, 404)
-
-    def do_POST(self):
-        parsed = urlparse(self.path)
-        path = parsed.path
-        query = parse_qs(parsed.query)
-
-        if path in {"/upload", "/api/upload"}:
-            self._handle_upload()
-            return
-
-        if path in {"/display", "/api/display"}:
-            self._handle_display(query)
-            return
-
-        if path in {"/delete", "/api/delete"}:
-            self._handle_delete(query)
-            return
-
-        if path in {"/carousel/start", "/api/carousel/start"}:
-            self._carousel_start(query)
-            return
-
-        if path in {"/carousel/stop", "/api/carousel/stop"}:
-            self._carousel_stop()
-            return
-
-        self._send_json({"ok": False, "error": "Not found"}, 404)
-
-    # ---- endpoints ----
-    def _json_status(self):
-        with STATE_LOCK:
-            files = list_images_sorted()
-            current_name = files[CURRENT_INDEX].name if (0 <= CURRENT_INDEX < len(files)) else None
-            payload = {
-                "ok": True,
-                "display_ready": DISPLAY_READY,
-                "target_size": [DISP_W, DISP_H],
-                "carousel": {
-                    "running": CAROUSEL_RUNNING,
-                    "minutes": CAROUSEL_MINUTES,
-                    "current_index": CURRENT_INDEX,
-                    "current_file": current_name,
-                    "next_switch_at": NEXT_SWITCH_AT.isoformat(timespec="seconds") if NEXT_SWITCH_AT else None
-                }
-            }
-        self._send_json(payload, 200)
-
-    def _json_list(self):
-        items = []
-        for p in list_images_sorted():
-            try:
-                st = p.stat()
-                items.append({
-                    "name": p.name,
-                    "size": st.st_size,
-                    "created_at": datetime.fromtimestamp(st.st_mtime).isoformat(timespec="seconds"),
-                    "url": f"/image/{html.escape(p.name)}"
-                })
-            except Exception:
-                pass
-        self._send_json({"ok": True, "items": items}, 200)
-
-    def _serve_image(self, name: str):
-        name = os.path.basename(unquote(name))
-        p = IMAGE_DIR / name
-        if not p.exists() or not p.is_file():
-            self._send_json({"ok": False, "error": "Not found"}, 404)
-            return
-        try:
-            with open(p, "rb") as f:
-                data = f.read()
-            self.send_response(200)
-            ctype = "image/jpeg" if p.suffix.lower() in {".jpg", ".jpeg"} else "image/png"
-            self.send_header("Content-Type", ctype)
-            self.send_header("Content-Length", str(len(data)))
-            self.end_headers()
-            self.wfile.write(data)
-        except Exception as e:
-            self._send_json({"ok": False, "error": str(e)}, 500)
-
-    def _handle_upload(self):
-        try:
-            files = parse_multipart_files(self.rfile, self.headers)
-            results, errors = [], []
-            for filename, buf in files:
-                try:
-                    ext = os.path.splitext(filename)[1].lower()
-                    if ext not in ALLOWED_EXT:
-                        raise ValueError(f"Unsupported file type: {ext}")
-                    img = open_image_first_frame(buf)
-                    processed = resize_fill_inky(img)
-                    out = save_image(processed, filename)
-                    results.append({"file": out.name, "url": f"/image/{out.name}"})
-                except Exception as e:
-                    errors.append({"file": filename, "error": str(e)})
-
-            ok = len(results) > 0 and len(errors) == 0
-            status = 200 if ok else (207 if results else 400)  # 207 = partial success
-            self._send_json({"ok": ok, "saved": results, "errors": errors}, status)
-        except Exception as e:
-            self._send_json({"ok": False, "error": str(e)}, 400)
-
-    def _handle_display(self, query):
-        try:
-            if not DISPLAY_READY:
-                raise RuntimeError("Inky display not available")
-            files = query.get("file")
-            if not files:
-                raise ValueError("Missing ?file=")
-            name = os.path.basename(files[0])
-            p = IMAGE_DIR / name
-            if not p.exists():
-                raise FileNotFoundError("Image not found")
-            with open(p, "rb") as f:
-                img = Image.open(f)
-                img = ImageOps.exif_transpose(img).convert("RGB")
-            display_on_inky(img)
-            with STATE_LOCK:
-                arr = list_images_sorted()
-                global CURRENT_INDEX
-                CURRENT_INDEX = next((i for i, q in enumerate(arr) if q.name == name), -1)
-            self._send_json({"ok": True}, 200)
-        except Exception as e:
-            self._send_json({"ok": False, "error": str(e)}, 503)
-
-    def _handle_delete(self, query):
-        try:
-            files = query.get("file")
-            if not files:
-                raise ValueError("Missing ?file=")
-            name = os.path.basename(files[0])
-            p = IMAGE_DIR / name
-            if not p.exists() or not p.is_file():
-                raise FileNotFoundError("Image not found")
-            p.unlink()
-            with STATE_LOCK:
-                arr = list_images_sorted()
-                global CURRENT_INDEX
-                if CURRENT_INDEX >= len(arr):
-                    CURRENT_INDEX = len(arr) - 1
-            self._send_json({"ok": True}, 200)
-        except Exception as e:
-            self._send_json({"ok": False, "error": str(e)}, 400)
-
-    def _carousel_start(self, query):
-        try:
-            minutes_raw = query.get("minutes", [""])[0]
-            minutes = int(minutes_raw)
-            if minutes < 1:
-                raise ValueError("Minutes must be >= 1")
-            if not DISPLAY_READY:
-                raise RuntimeError("Inky display not available")
-            start_carousel(minutes)
-            self._send_json({"ok": True}, 200)
-        except Exception as e:
-            self._send_json({"ok": False, "error": str(e)}, 400)
-
-    def _carousel_stop(self):
-        try:
-            stop_carousel()
-            self._send_json({"ok": True}, 200)
-        except Exception as e:
-            self._send_json({"ok": False, "error": str(e)}, 500)
-
-    # ---- helpers ----
-    def _send_json(self, obj, status=200):
-        data = json.dumps(obj).encode()
-        self.send_response(status)
-        self.send_header("Content-Type", "application/json; charset=utf-8")
-        self.send_header("Content-Length", str(len(data)))
-        self.send_header("Cache-Control", "no-store")
-        self.end_headers()
-        self.wfile.write(data)
-
-    def _send_html(self, html_text: str, status=200):
-        data = html_text.encode("utf-8")
-        self.send_response(status)
-        self.send_header("Content-Type", "text/html; charset=utf-8")
-        self.send_header("Content-Length", str(len(data)))
-        self.send_header("Cache-Control", "no-store")
-        self.end_headers()
-        self.wfile.write(data)
-
-    def _serve_template(self, name: str):
-        path = (TEMPLATE_DIR / name).resolve()
-        try:
-            template_root = TEMPLATE_DIR.resolve()
-        except FileNotFoundError:
-            template_root = TEMPLATE_DIR
-        if not str(path).startswith(str(template_root)):
-            self._send_json({"ok": False, "error": "Forbidden"}, 403)
-            return
-        if not path.exists():
-            self._send_json({"ok": False, "error": "Not found"}, 404)
-            return
-        try:
-            html_text = path.read_text("utf-8")
-        except Exception as e:
-            self._send_json({"ok": False, "error": str(e)}, 500)
-            return
-        self._send_html(html_text, 200)
-
-    def _serve_static(self, request_path: str):
-        rel = request_path[len("/static/"):]
-        safe_path = (STATIC_DIR / rel).resolve()
-        try:
-            static_root = STATIC_DIR.resolve()
-        except FileNotFoundError:
-            static_root = STATIC_DIR
-        if not str(safe_path).startswith(str(static_root)):
-            self._send_json({"ok": False, "error": "Forbidden"}, 403)
-            return
-        if not safe_path.exists() or not safe_path.is_file():
-            self._send_json({"ok": False, "error": "Not found"}, 404)
-            return
-        try:
-            with open(safe_path, "rb") as fh:
-                data = fh.read()
-        except Exception as e:
-            self._send_json({"ok": False, "error": str(e)}, 500)
-            return
-        mime, _ = mimetypes.guess_type(str(safe_path))
-        ctype = mime or "application/octet-stream"
-        self.send_response(200)
-        self.send_header("Content-Type", ctype)
-        self.send_header("Content-Length", str(len(data)))
-        self.send_header("Cache-Control", "public, max-age=3600")
-        self.end_headers()
-        self.wfile.write(data)
-
-# ---------- Main ----------
-def main():
-    if not DISPLAY_READY:
-        print("WARNING: Inky display is not ready. Upload/list works, display actions will fail.", file=sys.stderr)
-    ensure_dirs()
-    server = ThreadingHTTPServer((HOST, PORT), Handler)
-    print(f"[{now_iso()}] Server running on http://{HOST}:{PORT}  (images in {IMAGE_DIR})")
-    try:
-        server.serve_forever()
-    except KeyboardInterrupt:
-        pass
-    finally:
-        stop_carousel()
-        server.server_close()
-        print("\nStopped.")
->>>>>>> c23d50c2
-
 if __name__ == "__main__":
     main()