--- conflicted
+++ resolved
@@ -22,7 +22,6 @@
   margin: 16px 0;
 }
 
-<<<<<<< HEAD
 .weather-panel {
   border: 2px solid #111111;
   border-radius: 14px;
@@ -123,47 +122,6 @@
 .weather-day .day-desc {
   font-size: 14px;
   color: #333333;
-=======
-.clock-section {
-  border: 2px solid #000;
-  border-radius: 12px;
-  background: #fff;
-  padding: 20px;
-}
-
-.clock-display {
-  display: flex;
-  flex-direction: column;
-  gap: 16px;
-  color: #000;
-}
-
-.clock-row {
-  display: flex;
-  justify-content: space-between;
-  align-items: baseline;
-  gap: 12px;
-}
-
-.clock-label {
-  font-size: 0.95rem;
-  text-transform: uppercase;
-  letter-spacing: 0.08em;
-  color: #111;
-  font-weight: 600;
-}
-
-.clock-value {
-  font-size: 2.4rem;
-  font-weight: 700;
-  letter-spacing: 0.04em;
-  color: #000;
-}
-
-.clock-date {
-  font-size: 1.6rem;
-  line-height: 1.3;
->>>>>>> ae33ddd6
 }
 
 .row {
