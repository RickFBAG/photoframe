--- conflicted
+++ resolved
@@ -22,7 +22,7 @@
   margin: 16px 0;
 }
 
-<<<<<<< HEAD
+
 .section-news {
   border-top: 2px solid #000;
   padding-top: 16px;
@@ -102,7 +102,7 @@
   letter-spacing: 0.04em;
   color: #555;
   text-transform: uppercase;
-=======
+
 .weather-panel {
   border: 2px solid #111111;
   border-radius: 14px;
@@ -203,7 +203,6 @@
 .weather-day .day-desc {
   font-size: 14px;
   color: #333333;
->>>>>>> efd0f1f0
 }
 
 .row {
@@ -254,7 +253,6 @@
   color: #666;
 }
 
-<<<<<<< HEAD
 @media (max-width: 600px) {
   .grid {
     grid-template-columns: repeat(auto-fill, minmax(120px, 1fr));
@@ -262,7 +260,7 @@
 
   .news-list {
     grid-template-columns: 1fr;
-=======
+
 .calendar-status {
   color: #666;
   margin-bottom: 8px;
@@ -305,7 +303,6 @@
   font-size: 0.85rem;
   color: #666;
   white-space: pre-wrap;
-=======
 @media (max-width: 600px) {
   .row {
     flex-direction: column;
@@ -318,6 +315,6 @@
 
   .clock-date {
     font-size: 1.4rem;
->>>>>>> efd0f1f0
+  
   }
 }