--- conflicted
+++ resolved
@@ -4,13 +4,13 @@
       <div id="status"><small>Loading status…</small></div>
     </div>
 
-<<<<<<< HEAD
+
     <div class="section section-news">
       <h2>Nieuws</h2>
       <div id="newsBoard" class="news-board">
         <div class="news-status" role="status" aria-live="polite">Nieuws laden…</div>
         <div class="news-list" role="list"></div>
-=======
+
     <div class="section weather-section">
       <h2>Weer</h2>
       <div class="weather-panel" id="weatherPanel" data-lat="52.37" data-lon="4.89" data-days="5">
@@ -44,7 +44,7 @@
           <span class="clock-label">Week</span>
           <span id="clockWeek" class="clock-value">W--</span>
         </div>
->>>>>>> efd0f1f0
+
       </div>
     </div>
 
